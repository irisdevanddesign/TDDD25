#!/usr/bin/env python3

# -----------------------------------------------------------------------------
# Distributed Systems (TDDD25)
# -----------------------------------------------------------------------------
# Author: Sergiu Rafiliu (sergiu.rafiliu@liu.se)
# Modified: 31 July 2013
#
# Copyright 2012 Linkoping University
# -----------------------------------------------------------------------------

"""Server that serves clients trying to work with the database."""

import threading
import socket
import json
import random
import argparse

import sys
sys.path.append("../modules")
from Server.database import Database
from Server.Lock.readWriteLock import ReadWriteLock

# -----------------------------------------------------------------------------
# Initialize and read the command line arguments
# -----------------------------------------------------------------------------

rand = random.Random()
rand.seed()
description = """\
Server for a fortune database. It allows clients to access the database in
parallel.\
"""
parser = argparse.ArgumentParser(description=description)
parser.add_argument(
    "-p", "--port", metavar="PORT", dest="port", type=int,
    default=rand.randint(1, 10000) + 40000, choices=range(40001, 50000),
    help="Set the port to listen to. Values in [40001, 50000]. "
         "The default value is chosen at random."
)
parser.add_argument(
    "-f", "--file", metavar="FILE", dest="file", default="dbs/fortune.db",
    help="Set the database file. Default: dbs/fortune.db."
)
opts = parser.parse_args()

db_file = opts.file
server_address = ("", opts.port)

# -----------------------------------------------------------------------------
# Auxiliary classes
# -----------------------------------------------------------------------------


class Server(object):

    """Class that provides synchronous access to the database."""

    def __init__(self, db_file):
        self.db = Database(db_file)
        self.rwlock = ReadWriteLock()

    # Public methods

    def read(self):
<<<<<<< HEAD
        return self.db.read()
=======
        #
        # Your code here.
        # My code here?
        pass
>>>>>>> b5b035e0

    def write(self, fortune):
        return self.db.write(fortune)



class Request(threading.Thread):

    """ Class for handling incoming requests.
        Each request is handled in a separate thread.
    """

    def __init__(self, db_server, conn, addr):
        threading.Thread.__init__(self)
        self.db_server = db_server
        self.conn = conn
        self.addr = addr
        self.daemon = True

    # Private methods

    def process_request(self, request):
        """ Process a JSON formated request, send it to the database, and
            return the result.

            The request format is:
                {
                    "method": method_name,
                    "args": method_arguments
                }

            The returned result is a JSON of the following format:
                -- in case of no error:
                    {
                        "result": method_result
                    }
                -- in case of error:
                    {
                        "error": {
                            "name": error_class_name,
                            "args": error_arguments
                        }
                    }
        """
        #data = json.loads(request)

        """if "method" in data:
            self.db_server.data.method"""

        pass

    def run(self):
        try:
            # Threat the socket as a file stream.
            worker = self.conn.makefile(mode="rw")
            # Read the request in a serialized form (JSON).
            request = worker.readline()
            # Process the request.
            result = self.process_request(request)
            # Send the result.
            worker.write(result + '\n')
            worker.flush()
        except Exception as e:
            # Catch all errors in order to prevent the object from crashing
            # due to bad connections coming from outside.
            print("The connection to the caller has died:")
            print("\t{}: {}".format(type(e), e))
        finally:
            self.conn.close()

# -----------------------------------------------------------------------------
# The main program
# -----------------------------------------------------------------------------

print("Listening to: {}:{}".format(socket.gethostname(), opts.port))
with open("srv_address.tmp", "w") as f:
    f.write("{}:{}\n".format(socket.gethostname(), opts.port))

sync_db = Server(db_file)

server = socket.socket(socket.AF_INET, socket.SOCK_STREAM)
server.bind(server_address)
server.listen(1)

print("Press Ctrl-C to stop the server...")

try:
    while True:
        try:
            conn, addr = server.accept()
            req = Request(sync_db, conn, addr)
            print("Serving a request from {0}".format(addr))
            req.start()
        except socket.error:
            continue
except KeyboardInterrupt:
    pass<|MERGE_RESOLUTION|>--- conflicted
+++ resolved
@@ -64,15 +64,7 @@
     # Public methods
 
     def read(self):
-<<<<<<< HEAD
         return self.db.read()
-=======
-        #
-        # Your code here.
-        # My code here?
-        pass
->>>>>>> b5b035e0
-
     def write(self, fortune):
         return self.db.write(fortune)
 
